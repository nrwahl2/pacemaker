/* 
 * Copyright (C) 2004 Andrew Beekhof <andrew@beekhof.net>
 * 
 * This program is free software; you can redistribute it and/or
 * modify it under the terms of the GNU General Public
 * License as published by the Free Software Foundation; either
 * version 2.1 of the License, or (at your option) any later version.
 * 
 * This software is distributed in the hope that it will be useful,
 * but WITHOUT ANY WARRANTY; without even the implied warranty of
 * MERCHANTABILITY or FITNESS FOR A PARTICULAR PURPOSE.  See the GNU
 * General Public License for more details.
 * 
 * You should have received a copy of the GNU General Public
 * License along with this library; if not, write to the Free Software
 * Foundation, Inc., 59 Temple Place, Suite 330, Boston, MA  02111-1307  USA
 */
#ifndef CRM_COMMON_UTIL__H
#define CRM_COMMON_UTIL__H

#include <signal.h>
#include <crm/common/xml.h>
#include <hb_api.h>
#include <ocf/oc_event.h>
#include <lrm/lrm_api.h>

#include <sys/types.h>
#include <stdlib.h>
#include <limits.h>

#define DEBUG_INC SIGUSR1
#define DEBUG_DEC SIGUSR2

extern unsigned int crm_log_level;
extern gboolean crm_config_error;
extern gboolean crm_config_warning;

#define crm_config_err(fmt...) { crm_config_error = TRUE; crm_err(fmt); }
#define crm_config_warn(fmt...) { crm_config_warning = TRUE; crm_warn(fmt); }

extern gboolean crm_log_init(
    const char *entity, int level, gboolean coredir, gboolean to_stderr,
    int argc, char **argv);

/* returns the old value */
extern unsigned int set_crm_log_level(unsigned int level);

extern unsigned int get_crm_log_level(void);

extern char *crm_itoa(int an_int);

extern char *crm_strdup_fn(const char *a, const char *file, const char *fn, int line);

extern char *generate_hash_key(const char *crm_msg_reference, const char *sys);

extern char *generate_hash_value(const char *src_node, const char *src_subsys);

extern gboolean decodeNVpair(const char *srcstring,
			     char separator, char **name, char **value);

extern int compare_version(const char *version1, const char *version2);


extern char *generateReference(const char *custom1, const char *custom2);

extern void alter_debug(int nsig);

extern void g_hash_destroy_str(gpointer data);

extern void empty_uuid_cache(void);
extern const char *get_uuid(ll_cluster_t *hb, const char *uname);
extern const char *get_uname(ll_cluster_t *hb, const char *uuid);
extern void unget_uuid(const char *uname);

extern void set_uuid(
	ll_cluster_t* hb, crm_data_t *node, const char *attr, const char *uname);

extern gboolean crm_is_true(const char * s);

extern int crm_str_to_boolean(const char * s, int * ret);

extern long crm_get_msec(const char * input);

extern gboolean ccm_have_quorum(oc_ed_t event);

extern const char *ccm_event_name(oc_ed_t event);

extern const char *op_status2text(op_status_t status);

extern char *generate_op_key(
	const char *rsc_id, const char *op_type, int interval);

extern gboolean parse_op_key(
	const char *key, char **rsc_id, char **op_type, int *interval);

extern char *generate_notify_key(
	const char *rsc_id, const char *notify_type, const char *op_type);

extern char *generate_transition_magic_v202(
	const char *transition_key, int op_status);

extern char *generate_transition_magic(
	const char *transition_key, int op_status, int op_rc);

extern gboolean decode_transition_magic(
	const char *magic, char **uuid,
	int *transition_id, int *action_id, int *op_status, int *op_rc);

extern char *generate_transition_key(int action, int transition_id, const char *node);

extern gboolean decode_transition_key(
	const char *key, char **uuid, int *action, int *transition_id);

extern char *crm_concat(const char *prefix, const char *suffix, char join);

extern gboolean decode_op_key(
	const char *key, char **rsc_id, char **op_type, int *interval);

extern void filter_action_parameters(crm_data_t *param_set, const char *version);
extern void filter_reload_parameters(crm_data_t *param_set, const char *restart_string);

#define safe_str_eq(a, b) crm_str_eq(a, b, FALSE)

extern gboolean crm_str_eq(const char *a, const char *b, gboolean use_case);
extern gboolean safe_str_neq(const char *a, const char *b);
extern int crm_parse_int(const char *text, const char *default_text);
extern long crm_int_helper(const char *text, char **end_text);
#define crm_atoi(text, default_text) crm_parse_int(text, default_text)

extern void crm_abort(const char *file, const char *function, int line,
		      const char *condition, gboolean do_fork);

extern char *generate_series_filename(
	const char *directory, const char *series, int sequence, gboolean bzip);

extern int get_last_sequence(const char *directory, const char *series);

extern void write_last_sequence(
	const char *directory, const char *series, int sequence, int max);

extern void crm_make_daemon(
	const char *name, gboolean daemonize, const char *pidfile);

typedef struct pe_cluster_option_s {
	const char *name;
	const char *alt_name;
	const char *type;
	const char *values;
	const char *default_value;

	gboolean (*is_valid)(const char *);

	const char *description_short;
	const char *description_long;
	
} pe_cluster_option;

extern const char *cluster_option(
	GHashTable* options, gboolean(*validate)(const char*),
	const char *name, const char *old_name, const char *def_value);

extern const char *get_cluster_pref(
	GHashTable *options, pe_cluster_option *option_list, int len, const char *name);

extern void config_metadata(
	const char *name, const char *version, const char *desc_short, const char *desc_long,
	pe_cluster_option *option_list, int len);

extern void verify_all_options(GHashTable *options, pe_cluster_option *option_list, int len);
extern gboolean check_time(const char *value);
extern gboolean check_timer(const char *value);
extern gboolean check_boolean(const char *value);
extern gboolean check_number(const char *value);

extern int char2score(const char *score);
extern char *score2char(int score);

extern gboolean crm_is_writable(
	const char *dir, const char *file,
	const char *user, const char *group, gboolean need_both);

<<<<<<< HEAD
extern long long toggle_bit   (long long  action_list, long long action);
extern long long clear_bit    (long long  action_list, long long action);
extern long long set_bit      (long long  action_list, long long action);

#define set_bit_inplace(word, bit)    word = set_bit(word, bit)
#define clear_bit_inplace(word, bit)  word = clear_bit(word, bit)
#define toggle_bit_inplace(word, bit) word = toggle_bit(word, bit)

extern gboolean is_set(long long action_list, long long action);
=======
extern long long crm_set_bit(const char *function, long long word, long long bit);
extern long long crm_clear_bit(const char *function, long long word, long long bit);


#define set_bit(word, bit) word = crm_set_bit(__PRETTY_FUNCTION__, word, bit) 
#define clear_bit(word, bit) word = crm_clear_bit(__PRETTY_FUNCTION__, word, bit) 

#define set_bit_inplace(word, bit) word |= bit 
#define clear_bit_inplace(word, bit) word &= ~bit 

extern gboolean is_set(long long action_list, long long action);
extern gboolean is_not_set(long long action_list, long long action);
>>>>>>> 3c3b8f15
extern gboolean is_set_any(long long action_list, long long action);

#endif<|MERGE_RESOLUTION|>--- conflicted
+++ resolved
@@ -179,17 +179,6 @@
 	const char *dir, const char *file,
 	const char *user, const char *group, gboolean need_both);
 
-<<<<<<< HEAD
-extern long long toggle_bit   (long long  action_list, long long action);
-extern long long clear_bit    (long long  action_list, long long action);
-extern long long set_bit      (long long  action_list, long long action);
-
-#define set_bit_inplace(word, bit)    word = set_bit(word, bit)
-#define clear_bit_inplace(word, bit)  word = clear_bit(word, bit)
-#define toggle_bit_inplace(word, bit) word = toggle_bit(word, bit)
-
-extern gboolean is_set(long long action_list, long long action);
-=======
 extern long long crm_set_bit(const char *function, long long word, long long bit);
 extern long long crm_clear_bit(const char *function, long long word, long long bit);
 
@@ -202,7 +191,6 @@
 
 extern gboolean is_set(long long action_list, long long action);
 extern gboolean is_not_set(long long action_list, long long action);
->>>>>>> 3c3b8f15
 extern gboolean is_set_any(long long action_list, long long action);
 
 #endif