--- conflicted
+++ resolved
@@ -915,14 +915,11 @@
         op->opaque->stdin_fd = -1;
     }
 
-<<<<<<< HEAD
-=======
     // after fds are setup properly and before we plug anything into mainloop
     if (op->opaque->fork_callback) {
         op->opaque->fork_callback(op);
     }
 
->>>>>>> 49340ee6
     if (op->synchronous) {
         action_synced_wait(op, pmask);
         sigchld_cleanup();
