/* 
 * Copyright (C) 2004 Andrew Beekhof <andrew@beekhof.net>
 * 
 * This program is free software; you can redistribute it and/or
 * modify it under the terms of the GNU General Public
 * License as published by the Free Software Foundation; either
 * version 2.1 of the License, or (at your option) any later version.
 * 
 * This software is distributed in the hope that it will be useful,
 * but WITHOUT ANY WARRANTY; without even the implied warranty of
 * MERCHANTABILITY or FITNESS FOR A PARTICULAR PURPOSE.  See the GNU
 * General Public License for more details.
 * 
 * You should have received a copy of the GNU General Public
 * License along with this library; if not, write to the Free Software
 * Foundation, Inc., 59 Temple Place, Suite 330, Boston, MA  02111-1307  USA
 */

#include <crm_internal.h>

#include <pengine.h>
#include <crm/pengine/rules.h>
#include <lib/pengine/utils.h>
#include <crm/msg_xml.h>
#include <allocate.h>
#include <utils.h>

#define DELETE_THEN_REFRESH 1 /* The crmd will remove the resource from the CIB itself, making this redundant */

#define VARIANT_NATIVE 1
#include <lib/pengine/variant.h>

gboolean at_stack_bottom(resource_t *rsc);

void node_list_update(GListPtr list1, GListPtr list2, int factor);

void native_rsc_colocation_rh_must(resource_t *rsc_lh, gboolean update_lh,
				   resource_t *rsc_rh, gboolean update_rh);

void native_rsc_colocation_rh_mustnot(resource_t *rsc_lh, gboolean update_lh,
				      resource_t *rsc_rh, gboolean update_rh);

void create_notifications(resource_t *rsc, pe_working_set_t *data_set);
void Recurring(resource_t *rsc, action_t *start, node_t *node,
			      pe_working_set_t *data_set);
void RecurringOp(resource_t *rsc, action_t *start, node_t *node,
		 xmlNode *operation, pe_working_set_t *data_set);
void pe_pre_notify(
	resource_t *rsc, node_t *node, action_t *op, 
	notify_data_t *n_data, pe_working_set_t *data_set);
void pe_post_notify(
	resource_t *rsc, node_t *node, action_t *op, 
	notify_data_t *n_data, pe_working_set_t *data_set);

void NoRoleChange  (resource_t *rsc, node_t *current, node_t *next, pe_working_set_t *data_set);
gboolean DeleteRsc (resource_t *rsc, node_t *node, gboolean optional, pe_working_set_t *data_set);
gboolean StopRsc   (resource_t *rsc, node_t *next, gboolean optional, pe_working_set_t *data_set);
gboolean StartRsc  (resource_t *rsc, node_t *next, gboolean optional, pe_working_set_t *data_set);
gboolean DemoteRsc (resource_t *rsc, node_t *next, gboolean optional, pe_working_set_t *data_set);
gboolean PromoteRsc(resource_t *rsc, node_t *next, gboolean optional, pe_working_set_t *data_set);
gboolean RoleError (resource_t *rsc, node_t *next, gboolean optional, pe_working_set_t *data_set);
gboolean NullOp    (resource_t *rsc, node_t *next, gboolean optional, pe_working_set_t *data_set);

enum rsc_role_e rsc_state_matrix[RSC_ROLE_MAX][RSC_ROLE_MAX] = {
/* Current State */	
/*    Next State:  Unknown 	    Stopped	      Started	        Slave	          Master */
/* Unknown */	{ RSC_ROLE_UNKNOWN, RSC_ROLE_STOPPED, RSC_ROLE_STOPPED, RSC_ROLE_STOPPED, RSC_ROLE_STOPPED, },
/* Stopped */	{ RSC_ROLE_STOPPED, RSC_ROLE_STOPPED, RSC_ROLE_STARTED, RSC_ROLE_SLAVE,   RSC_ROLE_SLAVE, },
/* Started */	{ RSC_ROLE_STOPPED, RSC_ROLE_STOPPED, RSC_ROLE_STARTED, RSC_ROLE_SLAVE,   RSC_ROLE_MASTER, },
/* Slave */	{ RSC_ROLE_STOPPED, RSC_ROLE_STOPPED, RSC_ROLE_UNKNOWN, RSC_ROLE_SLAVE,   RSC_ROLE_MASTER, },
/* Master */	{ RSC_ROLE_STOPPED, RSC_ROLE_SLAVE,   RSC_ROLE_UNKNOWN, RSC_ROLE_SLAVE,   RSC_ROLE_MASTER, },
};

gboolean (*rsc_action_matrix[RSC_ROLE_MAX][RSC_ROLE_MAX])(resource_t*,node_t*,gboolean,pe_working_set_t*) = {
/* Current State */	
/*    Next State: Unknown	Stopped		Started		Slave		Master */
/* Unknown */	{ RoleError,	StopRsc,	RoleError,	RoleError,	RoleError,  },
/* Stopped */	{ RoleError,	NullOp,		StartRsc,	StartRsc,	RoleError,  },
/* Started */	{ RoleError,	StopRsc,	NullOp,		NullOp,		PromoteRsc, },
/* Slave */	{ RoleError,	StopRsc,	RoleError,	NullOp,		PromoteRsc, },
/* Master */	{ RoleError,	RoleError,	RoleError,	DemoteRsc,	NullOp,     },
};


static gboolean
native_choose_node(resource_t *rsc)
{
	/*
	  1. Sort by weight
	  2. color.chosen_node = the node (of those with the highest wieght)
				   with the fewest resources
	  3. remove color.chosen_node from all other colors
	*/
	GListPtr nodes = NULL;
	node_t *chosen = NULL;

	int lpc = 0;
	int multiple = 0;
	int length = g_list_length(rsc->allowed_nodes);

	if(is_not_set(rsc->flags, pe_rsc_provisional)) {
		return rsc->allocated_to?TRUE:FALSE;
	}
	
	crm_debug_3("Choosing node for %s from %d candidates",
		    rsc->id, length);

	if(rsc->allowed_nodes) {
	    rsc->allowed_nodes = g_list_sort(rsc->allowed_nodes, sort_node_weight);
	    nodes = rsc->allowed_nodes;
	    chosen = g_list_nth_data(nodes, 0);

	    if(chosen
	       && chosen->weight > 0
	       && can_run_resources(chosen)) {
		node_t *running = g_list_nth_data(rsc->running_on, 0);
		if(can_run_resources(running) == FALSE) {
		    running = NULL;
		}
		
		for(lpc = 1; lpc < length; lpc++) {
		    node_t *tmp = g_list_nth_data(nodes, lpc);
		    if(tmp->weight == chosen->weight) {
			multiple++;
			if(running && tmp->details == running->details) {
			    /* prefer the existing node if scores are equal */
			    chosen = tmp;
			}
		    }
		}
	    }
	}

	if(multiple > 1) {
		int log_level = LOG_INFO;
		char *score = score2char(chosen->weight);
		if(chosen->weight >= INFINITY) {
			log_level = LOG_WARNING;
		}
		
		do_crm_log(log_level, "%d nodes with equal score (%s) for"
			   " running %s resources.  Chose %s.",
			   multiple, score, rsc->id, chosen->details->uname);
		crm_free(score);
	}
	
	
	return native_assign_node(rsc, nodes, chosen);
}

GListPtr
native_merge_weights(
    resource_t *rsc, const char *rhs, GListPtr nodes, int factor, gboolean allow_rollback) 
{
    GListPtr archive = NULL;

    if(is_set(rsc->flags, pe_rsc_merging)) {
	crm_info("%s: Breaking dependancy loop", rhs);
	return nodes;

    } else if(is_not_set(rsc->flags, pe_rsc_provisional)) {
	crm_debug_4("%s: not provisional", rsc->id);
	return nodes;
    }

    set_bit(rsc->flags, pe_rsc_merging);
    crm_debug_2("%s: Combining scores from %s", rhs, rsc->id);

    if(allow_rollback) {
 	archive = node_list_dup(nodes, FALSE, FALSE);
    }

#if 1
    node_list_update(nodes, rsc->allowed_nodes, factor);
#else
    /* turn this off once we switch to migration-threshold */
    {
	GListPtr tmp = node_list_dup(rsc->allowed_nodes, FALSE, FALSE);
	
	slist_iter(
	    node, node_t, tmp, lpc,
	    if(node->weight < 0 && node->weight > -INFINITY) {
		/* Once a dependant's score goes below zero, force the node score to -INFINITY
		 *
		 * This prevents the colocation sets from being partially active in scenarios
		 *  where it could be fully active elsewhere
		 *
		 * If we don't do this, then the next resource's stickiness might bring
		 *  the combined score above 0 again - which confuses the PE into thinking
		 *  the whole colocation set can run there but is pointless since the later children
		 *  are not be able to run if the ones before them can't
		 */
		node->weight = -INFINITY;
	    }
	    );
	
	node_list_update(nodes, tmp, factor);
	pe_free_shallow_adv(tmp, TRUE);
    }
#endif
    
    if(archive && can_run_any(nodes) == FALSE) {
	crm_debug("%s: Rolling back scores from %s", rhs, rsc->id);
  	pe_free_shallow_adv(nodes, TRUE);
	nodes = archive;
	goto bail;
    }

    pe_free_shallow_adv(archive, TRUE);
    
    slist_iter(
	constraint, rsc_colocation_t, rsc->rsc_cons_lhs, lpc,
	
	nodes = constraint->rsc_lh->cmds->merge_weights(
	    constraint->rsc_lh, rhs, nodes,
	    constraint->score/INFINITY, allow_rollback);
	);

  bail:
    clear_bit(rsc->flags, pe_rsc_merging);
    return nodes;
}

node_t *
native_color(resource_t *rsc, pe_working_set_t *data_set)
{
        int alloc_details = scores_log_level+1;
	if(rsc->parent && is_not_set(rsc->parent->flags, pe_rsc_allocating)) {
		/* never allocate children on their own */
		crm_debug("Escalating allocation of %s to its parent: %s",
			  rsc->id, rsc->parent->id);
		rsc->parent->cmds->color(rsc->parent, data_set);
	}
	
	if(is_not_set(rsc->flags, pe_rsc_provisional)) {
		return rsc->allocated_to;
	}

	if(is_set(rsc->flags, pe_rsc_allocating)) {
		crm_debug("Dependancy loop detected involving %s", rsc->id);
		return NULL;
	}

	set_bit(rsc->flags, pe_rsc_allocating);
	print_resource(alloc_details, "Allocating: ", rsc, FALSE);
	dump_node_scores(alloc_details, rsc, "Pre-allloc", rsc->allowed_nodes);

	slist_iter(
		constraint, rsc_colocation_t, rsc->rsc_cons, lpc,

		resource_t *rsc_rh = constraint->rsc_rh;
		crm_debug_2("%s: Pre-Processing %s (%s)",
			    rsc->id, constraint->id, rsc_rh->id);
		rsc_rh->cmds->color(rsc_rh, data_set);
		rsc->cmds->rsc_colocation_lh(rsc, rsc_rh, constraint);	
	    );	

	dump_node_scores(alloc_details, rsc, "Post-coloc", rsc->allowed_nodes);

	slist_iter(
	    constraint, rsc_colocation_t, rsc->rsc_cons_lhs, lpc,
	    
	    rsc->allowed_nodes = constraint->rsc_lh->cmds->merge_weights(
		constraint->rsc_lh, rsc->id, rsc->allowed_nodes,
		constraint->score/INFINITY, TRUE);
	    );
	
	print_resource(LOG_DEBUG_2, "Allocating: ", rsc, FALSE);
	if(rsc->next_role == RSC_ROLE_STOPPED) {
		crm_debug_2("Making sure %s doesn't get allocated", rsc->id);
		/* make sure it doesnt come up again */
		resource_location(
			rsc, NULL, -INFINITY, XML_RSC_ATTR_TARGET_ROLE, data_set);
	}

<<<<<<< HEAD
	dump_node_scores(show_scores?0:scores_log_level, rsc, __PRETTY_FUNCTION__, rsc->allowed_nodes);
	if(is_set(rsc->flags, pe_rsc_provisional)
=======
	dump_node_scores(alloc_details, rsc, __PRETTY_FUNCTION__, rsc->allowed_nodes);
	if(is_not_set(rsc->flags, pe_rsc_managed)) {
	    const char *reason = NULL;
	    node_t *assign_to = NULL;
	    if(rsc->running_on == NULL) {
		reason = "inactive";
	    } else if(is_set(rsc->flags, pe_rsc_failed)) {
		reason = "failed";		
	    } else {
		assign_to = rsc->running_on->data;
		reason = "active";
	    }
	    crm_info("Unmanaged resource %s allocated to %s: %s", rsc->id,
		     assign_to?assign_to->details->uname:"'nowhere'", reason);
	    native_assign_node(rsc, NULL, assign_to);

	} else if(is_set(rsc->flags, pe_rsc_provisional)
>>>>>>> f963e62c
	   && native_choose_node(rsc) ) {
		crm_debug_3("Allocated resource %s to %s",
			    rsc->id, rsc->allocated_to->details->uname);

	} else if(rsc->allocated_to == NULL) {
		if(is_not_set(rsc->flags, pe_rsc_orphan)) {
			pe_warn("Resource %s cannot run anywhere", rsc->id);
		} else if(rsc->running_on != NULL) {
			crm_info("Stopping orphan resource %s", rsc->id);
		}
		
	} else {
		crm_debug("Pre-Allocated resource %s to %s",
			  rsc->id, rsc->allocated_to->details->uname);
	}
	
	clear_bit(rsc->flags, pe_rsc_allocating);
	print_resource(LOG_DEBUG_3, "Allocated ", rsc, TRUE);

	return rsc->allocated_to;
}

static gboolean is_op_dup(
    resource_t *rsc, const char *name, const char *interval) 
{
    gboolean dup = FALSE;
    const char *id = NULL;
    const char *value = NULL;
    xml_child_iter_filter(
	rsc->ops_xml, operation, "op",
	value = crm_element_value(operation, "name");
	if(safe_str_neq(value, name)) {
	    continue;
	}
	
	value = crm_element_value(operation, XML_LRM_ATTR_INTERVAL);
	if(value == NULL) {
	    value = "0";
	}
	
	if(safe_str_neq(value, interval)) {
	    continue;
	}

	if(id == NULL) {
	    id = ID(operation);
	    
	} else {
	    crm_config_err("Operation %s is a duplicate of %s", ID(operation), id);
	    crm_config_err("Do not use the same (name, interval) combination more than once per resource");
	    dup = TRUE;
	}
	);
    
    return dup;
}

void
RecurringOp(resource_t *rsc, action_t *start, node_t *node,
	    xmlNode *operation, pe_working_set_t *data_set) 
{
	char *key = NULL;
	const char *name = NULL;
	const char *value = NULL;
	const char *interval = NULL;
	const char *node_uname = NULL;

	unsigned long long interval_ms = 0;
	action_t *mon = NULL;
	gboolean is_optional = TRUE;
	GListPtr possible_matches = NULL;
	
	crm_debug_2("Creating recurring action %s for %s",
		    ID(operation), rsc->id);
	
	if(node != NULL) {
		node_uname = node->details->uname;
	}

	interval = crm_element_value(operation, XML_LRM_ATTR_INTERVAL);
	interval_ms = crm_get_interval(interval);
	
	if(interval_ms == 0) {
	    return;
	}
	
	value = crm_element_value(operation, "disabled");
	if(crm_is_true(value)) {
		return;
	}
	
	name = crm_element_value(operation, "name");
	if(is_op_dup(rsc, name, interval)) {
	    return;
	}

	key = generate_op_key(rsc->id, name, interval_ms);
	if(start != NULL) {
		crm_debug_3("Marking %s %s due to %s",
			    key, start->optional?"optional":"manditory",
			    start->uuid);
		is_optional = start->optional;
	} else {
		crm_debug_2("Marking %s optional", key);
		is_optional = TRUE;
	}

	/* start a monitor for an already active resource */
	possible_matches = find_actions_exact(rsc->actions, key, node);
	if(possible_matches == NULL) {
		is_optional = FALSE;
		crm_debug_3("Marking %s manditory: not active", key);
	} else {
		g_list_free(possible_matches);
	}
	
	value = crm_element_value(operation, "role");
	if((rsc->next_role == RSC_ROLE_MASTER && value == NULL)
	   || (value != NULL && text2role(value) != rsc->next_role)) {
		int log_level = LOG_DEBUG_2;
		const char *result = "Ignoring";
		if(is_optional) {
			char *local_key = crm_strdup(key);
			log_level = LOG_INFO;
			result = "Cancelling";
			/* its running : cancel it */
			
			mon = custom_action(
				rsc, local_key, RSC_CANCEL, node,
				FALSE, TRUE, data_set);

			crm_free(mon->task);
			mon->task = crm_strdup(RSC_CANCEL);
			add_hash_param(mon->meta, XML_LRM_ATTR_INTERVAL, interval);
			add_hash_param(mon->meta, XML_LRM_ATTR_TASK, name);

			local_key = NULL;

			switch(rsc->role) {
			    case RSC_ROLE_SLAVE:
			    case RSC_ROLE_STARTED:
				if(rsc->next_role == RSC_ROLE_MASTER) {
				    local_key = promote_key(rsc);

				} else if(rsc->next_role == RSC_ROLE_STOPPED) {
				    local_key = stop_key(rsc);
				}
				
				break;
			    case RSC_ROLE_MASTER:
				local_key = demote_key(rsc);
				break;
			    default:
				break;
			}

			if(local_key) {
			    custom_action_order(rsc, NULL, mon, rsc, local_key, NULL,
						pe_order_runnable_left, data_set);
			}
			
			mon = NULL;
		}
		
		do_crm_log(log_level, "%s action %s (%s vs. %s)",
			   result , key, value?value:role2text(RSC_ROLE_SLAVE),
			   role2text(rsc->next_role));

		crm_free(key);
		key = NULL;
		return;
	}		
		
	mon = custom_action(rsc, key, name, node,
			    is_optional, TRUE, data_set);
	key = mon->uuid;
	if(is_optional) {
		crm_debug_2("%s\t   %s (optional)",
			    crm_str(node_uname), mon->uuid);
	}
	
	if(start == NULL || start->runnable == FALSE) {
		crm_debug("%s\t   %s (cancelled : start un-runnable)",
			  crm_str(node_uname), mon->uuid);
		mon->runnable = FALSE;
		
	} else if(node == NULL
		  || node->details->online == FALSE
		  || node->details->unclean) {
		crm_debug("%s\t   %s (cancelled : no node available)",
			  crm_str(node_uname), mon->uuid);
		mon->runnable = FALSE;
		
	} else if(mon->optional == FALSE) {
	    crm_notice(" Start recurring %s (%llus) for %s on %s", mon->task, interval_ms/1000, rsc->id, crm_str(node_uname));
	}
	
	custom_action_order(rsc, start_key(rsc), NULL,
			    NULL, crm_strdup(key), mon,
			    pe_order_implies_right|pe_order_runnable_left, data_set);
	
	if(rsc->next_role == RSC_ROLE_MASTER) {
		char *running_master = crm_itoa(EXECRA_RUNNING_MASTER);
		add_hash_param(mon->meta, XML_ATTR_TE_TARGET_RC, running_master);
		custom_action_order(
			rsc, promote_key(rsc), NULL,
			rsc, NULL, mon,
			pe_order_optional|pe_order_runnable_left, data_set);
		crm_free(running_master);

	} else if(rsc->role == RSC_ROLE_MASTER) {
		custom_action_order(
			rsc, demote_key(rsc), NULL,
			rsc, NULL, mon,
			pe_order_optional|pe_order_runnable_left, data_set);
	}
}

void
Recurring(resource_t *rsc, action_t *start, node_t *node,
			 pe_working_set_t *data_set) 
{
	
	xml_child_iter_filter(
		rsc->ops_xml, operation, "op",
		RecurringOp(rsc, start, node, operation, data_set);		
		);	
}

void native_create_actions(resource_t *rsc, pe_working_set_t *data_set)
{
	action_t *start = NULL;
	node_t *chosen = NULL;
	enum rsc_role_e role = RSC_ROLE_UNKNOWN;
	enum rsc_role_e next_role = RSC_ROLE_UNKNOWN;

	crm_debug_2("Creating actions for %s", rsc->id);
	
	chosen = rsc->allocated_to;
	if(chosen != NULL) {
		CRM_CHECK(rsc->next_role != RSC_ROLE_UNKNOWN, rsc->next_role = RSC_ROLE_STARTED);
	}

	unpack_instance_attributes(
		rsc->xml, XML_TAG_ATTR_SETS,
		chosen?chosen->details->attrs:NULL,
		rsc->parameters, NULL, FALSE, data_set->now);

	crm_debug_2("%s: %s->%s", rsc->id,
		    role2text(rsc->role), role2text(rsc->next_role));
	
	if(g_list_length(rsc->running_on) > 1) {
 		if(rsc->recovery_type == recovery_stop_start) {
			pe_proc_warn("Attempting recovery of resource %s", rsc->id);
			if(rsc->role == RSC_ROLE_MASTER) {
			    DemoteRsc(rsc, NULL, FALSE, data_set);
			}
			StopRsc(rsc, NULL, FALSE, data_set);
			rsc->role = RSC_ROLE_STOPPED;
		}
		
	} else if(rsc->running_on != NULL) {
		node_t *current = rsc->running_on->data;
		NoRoleChange(rsc, current, chosen, data_set);

	} else if(rsc->role == RSC_ROLE_STOPPED && rsc->next_role == RSC_ROLE_STOPPED) {
		char *key = start_key(rsc);
		GListPtr possible_matches = find_actions(rsc->actions, key, NULL);
		slist_iter(
			action, action_t, possible_matches, lpc,
			action->optional = TRUE;
/*			action->pseudo = TRUE; */
			);
		g_list_free(possible_matches);
		crm_debug_2("Stopping a stopped resource");
		crm_free(key);
		goto do_recurring;
		
	} else if(rsc->role != RSC_ROLE_STOPPED) {
	    /* A cheap trick to account for the fact that Master/Slave groups may not be
	     * completely running when we set their role to Slave
	     */
	    crm_debug_2("Resetting %s.role = %s (was %s)",
			rsc->id, role2text(RSC_ROLE_STOPPED), role2text(rsc->role));
	    rsc->role = RSC_ROLE_STOPPED;
	}

	role = rsc->role;

	while(role != rsc->next_role) {
		next_role = rsc_state_matrix[role][rsc->next_role];
		crm_debug_2("Executing: %s->%s (%s)",
			  role2text(role), role2text(next_role), rsc->id);
		if(rsc_action_matrix[role][next_role](
			   rsc, chosen, FALSE, data_set) == FALSE) {
			break;
		}
		role = next_role;
	}

  do_recurring:
	if(rsc->next_role != RSC_ROLE_STOPPED || is_set(rsc->flags, pe_rsc_managed) == FALSE) {
		start = start_action(rsc, chosen, TRUE);
		Recurring(rsc, start, chosen, data_set);
	}
}

void native_internal_constraints(resource_t *rsc, pe_working_set_t *data_set)
{
	int type = pe_order_optional;
	const char *class = crm_element_value(rsc->xml, XML_AGENT_ATTR_CLASS);
	action_t *all_stopped = get_pseudo_op(ALL_STOPPED, data_set);

	if(rsc->variant == pe_native) {
		type |= pe_order_implies_right;
	}

	if(rsc->parent == NULL || rsc->parent->variant == pe_group) {
		type |= pe_order_restart;
	}
	
	new_rsc_order(rsc, RSC_STOP, rsc, RSC_START, type, data_set);

	new_rsc_order(rsc, RSC_DEMOTE, rsc, RSC_STOP,
		      pe_order_demote_stop, data_set);

	new_rsc_order(rsc, RSC_START, rsc, RSC_PROMOTE,
		      pe_order_runnable_left, data_set);

	new_rsc_order(rsc, RSC_DELETE, rsc, RSC_START,
		      pe_order_optional, data_set);	

	if(is_set(rsc->flags, pe_rsc_notify)) {
		new_rsc_order(rsc, "confirmed-post_notify_start", rsc, "pre_notify_promote", 
			      pe_order_optional, data_set);	
		new_rsc_order(rsc, "confirmed-post_notify_demote", rsc, "pre_notify_stop",
			      pe_order_optional, data_set);	
	}

	if(is_not_set(rsc->flags, pe_rsc_managed)) {
		crm_debug_3("Skipping fencing constraints for unmanaged resource: %s", rsc->id);
		return;
	} 

	if(rsc->variant == pe_native && safe_str_neq(class, "stonith")) {
	    custom_action_order(
		rsc, stop_key(rsc), NULL,
		NULL, crm_strdup(all_stopped->task), all_stopped,
		pe_order_implies_right|pe_order_runnable_left, data_set);
	}

}

void native_rsc_colocation_lh(
	resource_t *rsc_lh, resource_t *rsc_rh, rsc_colocation_t *constraint)
{
	if(rsc_lh == NULL) {
		pe_err("rsc_lh was NULL for %s", constraint->id);
		return;

	} else if(constraint->rsc_rh == NULL) {
		pe_err("rsc_rh was NULL for %s", constraint->id);
		return;
	}
	
	crm_debug_2("Processing colocation constraint between %s and %s",
		    rsc_lh->id, rsc_rh->id);
	
	rsc_rh->cmds->rsc_colocation_rh(rsc_lh, rsc_rh, constraint);		
}

static gboolean
filter_colocation_constraint(
	resource_t *rsc_lh, resource_t *rsc_rh, rsc_colocation_t *constraint)
{
	int level = LOG_DEBUG_4;
	if(constraint->score == 0){
		return FALSE;
	}

	if(constraint->score > 0
	   && constraint->role_lh != RSC_ROLE_UNKNOWN
	   && constraint->role_lh != rsc_lh->next_role) {
		do_crm_log(level, "LH: Skipping constraint: \"%s\" state filter",
			    role2text(constraint->role_rh));
		return FALSE;
	}
	
	if(constraint->score > 0
	   && constraint->role_rh != RSC_ROLE_UNKNOWN
	   && constraint->role_rh != rsc_rh->next_role) {
		do_crm_log(level, "RH: Skipping constraint: \"%s\" state filter",
			    role2text(constraint->role_rh));
		return FALSE;
	}

	if(constraint->score < 0
	   && constraint->role_lh != RSC_ROLE_UNKNOWN
	   && constraint->role_lh == rsc_lh->next_role) {
		do_crm_log(level, "LH: Skipping -ve constraint: \"%s\" state filter",
			    role2text(constraint->role_rh));
		return FALSE;
	}
	
	if(constraint->score < 0
	   && constraint->role_rh != RSC_ROLE_UNKNOWN
	   && constraint->role_rh == rsc_rh->next_role) {
		do_crm_log(level, "RH: Skipping -ve constraint: \"%s\" state filter",
			    role2text(constraint->role_rh));
		return FALSE;
	}

	return TRUE;
}

static void
colocation_match(
	resource_t *rsc_lh, resource_t *rsc_rh, rsc_colocation_t *constraint) 
{
	const char *tmp = NULL;
	const char *value = NULL;
	gboolean do_check = FALSE;
	const char *attribute = "#id";

	if(constraint->node_attribute != NULL) {
		attribute = constraint->node_attribute;
	}

	if(rsc_rh->allocated_to) {
		value = g_hash_table_lookup(
			rsc_rh->allocated_to->details->attrs, attribute);
		do_check = TRUE;

	} else if(constraint->score < 0) {
		/* nothing to do:
		 *   anti-colocation with something thats not running
		 */
		return;
	}
	
	slist_iter(
		node, node_t, rsc_lh->allowed_nodes, lpc,
		tmp = g_hash_table_lookup(node->details->attrs, attribute);
		if(do_check && safe_str_eq(tmp, value)) {
		    if(constraint->score < INFINITY) {
			crm_debug_2("%s: %s.%s += %d", constraint->id, rsc_lh->id,
				  node->details->uname, constraint->score);
			node->weight = merge_weights(
				constraint->score, node->weight);
		    }

		} else if(do_check == FALSE || constraint->score >= INFINITY) {
			crm_debug_2("%s: %s.%s = -INFINITY (%s)", constraint->id, rsc_lh->id,
				  node->details->uname, do_check?"failed":"unallocated");
			node->weight = -INFINITY;
		}
		
		);
}

void native_rsc_colocation_rh(
	resource_t *rsc_lh, resource_t *rsc_rh, rsc_colocation_t *constraint)
{
	crm_debug_2("%sColocating %s with %s (%s, weight=%d)",
		    constraint->score >= 0?"":"Anti-",
		    rsc_lh->id, rsc_rh->id, constraint->id, constraint->score);
	
	if(filter_colocation_constraint(rsc_lh, rsc_rh, constraint) == FALSE) {
		return;
	}
	
	if(is_set(rsc_rh->flags, pe_rsc_provisional)) {
		return;

	} else if(is_not_set(rsc_lh->flags, pe_rsc_provisional)) {
		/* error check */
		struct node_shared_s *details_lh;
		struct node_shared_s *details_rh;
		if((constraint->score > -INFINITY) && (constraint->score < INFINITY)) {
			return;
		}

		details_rh = rsc_rh->allocated_to?rsc_rh->allocated_to->details:NULL;
		details_lh = rsc_lh->allocated_to?rsc_lh->allocated_to->details:NULL;
		
		if(constraint->score == INFINITY && details_lh != details_rh) {
			crm_err("%s and %s are both allocated"
				" but to different nodes: %s vs. %s",
				rsc_lh->id, rsc_rh->id,
				details_lh?details_lh->uname:"n/a",
				details_rh?details_rh->uname:"n/a");

		} else if(constraint->score == -INFINITY && details_lh == details_rh) {
			crm_err("%s and %s are both allocated"
				" but to the SAME node: %s",
				rsc_lh->id, rsc_rh->id,
				details_rh?details_rh->uname:"n/a");
		}
		
		return;
		
	} else {
		colocation_match(rsc_lh, rsc_rh, constraint);
	}
}

void
node_list_update(GListPtr list1, GListPtr list2, int factor)
{
	node_t *other_node = NULL;

	slist_iter(
		node, node_t, list1, lpc,

		if(node == NULL) {
			continue;
		}

		other_node = (node_t*)pe_find_node_id(list2, node->details->id);

		if(other_node != NULL) {
			crm_debug_2("%s: %d + %d",
				    node->details->uname, 
				    node->weight, other_node->weight);
			node->weight = merge_weights(
				factor*other_node->weight, node->weight);
		}
		);	
}

static GListPtr find_actions_by_task(GListPtr actions, resource_t *rsc, const char *original_key)
{
    GListPtr list = NULL;

    list = find_actions(actions, original_key, NULL);
    if(list == NULL) {
	/* we're potentially searching a child of the original resource */
	char *key = NULL;
	char *tmp = NULL;
	char *task = NULL;
	int interval = 0;
	CRM_CHECK(parse_op_key(original_key, &tmp, &task, &interval),
		  crm_err("search key: %s", original_key); return NULL);
	
	key = generate_op_key(rsc->id, task, interval);
	list = find_actions(actions, key, NULL);

	crm_free(key);
	crm_free(tmp);
	crm_free(task);
    }

    return list;
}

void native_rsc_order_lh(resource_t *lh_rsc, order_constraint_t *order, pe_working_set_t *data_set)
{
	GListPtr lh_actions = NULL;
	action_t *lh_action = order->lh_action;
	resource_t *rh_rsc = order->rh_rsc;

	crm_debug_3("Processing LH of ordering constraint %d", order->id);
	CRM_ASSERT(lh_rsc != NULL);
	
	if(lh_action != NULL) {
		lh_actions = g_list_append(NULL, lh_action);

	} else if(lh_action == NULL) {
		lh_actions = find_actions_by_task(
		    lh_rsc->actions, lh_rsc, order->lh_action_task);
	}

	if(lh_actions == NULL && lh_rsc != rh_rsc) {
		char *key = NULL;
		char *rsc_id = NULL;
		char *op_type = NULL;
		int interval = 0;
		
		crm_debug_2("No LH-Side (%s/%s) found for constraint %d with %s - creating",
			    lh_rsc->id, order->lh_action_task,
			    order->id, order->rh_action_task);

		parse_op_key(
			order->lh_action_task, &rsc_id, &op_type, &interval);

		key = generate_op_key(lh_rsc->id, op_type, interval);

		lh_action = custom_action(lh_rsc, key, op_type,
					  NULL, TRUE, TRUE, data_set);

		if(lh_rsc->fns->state(lh_rsc, TRUE) == RSC_ROLE_STOPPED
		   && safe_str_eq(op_type, RSC_STOP)) {
			lh_action->pseudo = TRUE;
			lh_action->runnable = TRUE;
		}
		
		lh_actions = g_list_append(NULL, lh_action);

		crm_free(op_type);
		crm_free(rsc_id);
	}

	slist_iter(
		lh_action_iter, action_t, lh_actions, lpc,

		if(rh_rsc == NULL && order->rh_action) {
			rh_rsc = order->rh_action->rsc;
		}
		if(rh_rsc) {
			rh_rsc->cmds->rsc_order_rh(
				lh_action_iter, rh_rsc, order);

		} else if(order->rh_action) {
			order_actions(
				lh_action_iter, order->rh_action, order->type); 

		}
		);

	pe_free_shallow_adv(lh_actions, FALSE);
}

void native_rsc_order_rh(
	action_t *lh_action, resource_t *rsc, order_constraint_t *order)
{
	GListPtr rh_actions = NULL;
	action_t *rh_action = NULL;

	CRM_CHECK(rsc != NULL, return);
	CRM_CHECK(order != NULL, return);

	rh_action = order->rh_action;
	crm_debug_3("Processing RH of ordering constraint %d", order->id);

	if(rh_action != NULL) {
		rh_actions = g_list_append(NULL, rh_action);

	} else if(rsc != NULL) {
		rh_actions = find_actions_by_task(
		    rsc->actions, rsc, order->rh_action_task);
	}

	if(rh_actions == NULL) {
		crm_debug_4("No RH-Side (%s/%s) found for constraint..."
			    " ignoring", rsc->id,order->rh_action_task);
		if(lh_action) {
			crm_debug_4("LH-Side was: %s", lh_action->uuid);
		}
		return;
	}
	
	slist_iter(
		rh_action_iter, action_t, rh_actions, lpc,

		if(lh_action) {
			order_actions(lh_action, rh_action_iter, order->type); 
			
		} else if(order->type & pe_order_implies_right) {
			rh_action_iter->runnable = FALSE;
			crm_warn("Unrunnable %s 0x%.6x", rh_action_iter->uuid, order->type);
		} else {
			crm_warn("neither %s 0x%.6x", rh_action_iter->uuid, order->type);
		}
		
		);

	pe_free_shallow_adv(rh_actions, FALSE);
}

void native_rsc_location(resource_t *rsc, rsc_to_node_t *constraint)
{
	GListPtr or_list;

	crm_debug_2("Applying %s (%s) to %s", constraint->id,
		    role2text(constraint->role_filter), rsc->id);

	/* take "lifetime" into account */
	if(constraint == NULL) {
		pe_err("Constraint is NULL");
		return;

	} else if(rsc == NULL) {
		pe_err("LHS of rsc_to_node (%s) is NULL", constraint->id);
		return;

	} else if(constraint->role_filter > 0
		  && constraint->role_filter != rsc->next_role) {
		crm_debug("Constraint (%s) is not active (role : %s)",
			  constraint->id, role2text(constraint->role_filter));
		return;
		
	} else if(is_active(constraint) == FALSE) {
		crm_debug_2("Constraint (%s) is not active", constraint->id);
		return;
	}
    
	if(constraint->node_list_rh == NULL) {
		crm_debug_2("RHS of constraint %s is NULL", constraint->id);
		return;
	}
	or_list = node_list_or(
		rsc->allowed_nodes, constraint->node_list_rh, FALSE);
		
	pe_free_shallow(rsc->allowed_nodes);
	rsc->allowed_nodes = or_list;
	slist_iter(node, node_t, or_list, lpc,
		   crm_debug_3("%s + %s : %d", rsc->id, node->details->uname, node->weight);
		);
}

void native_expand(resource_t *rsc, pe_working_set_t *data_set)
{
	crm_debug_3("Processing actions from %s", rsc->id);

	slist_iter(
		action, action_t, rsc->actions, lpc,
		crm_debug_4("processing action %d for rsc=%s",
			  action->id, rsc->id);
		graph_element_from_action(action, data_set);
		);

	slist_iter(
	    child_rsc, resource_t, rsc->children, lpc,
	    
	    child_rsc->cmds->expand(child_rsc, data_set);
	    );
}

void
create_notifications(resource_t *rsc, pe_working_set_t *data_set)
{
}

static void
register_activity(resource_t *rsc, enum action_tasks task, node_t *node, notify_data_t *n_data)
{
	notify_entry_t *entry = NULL;

	if(node == NULL) {
	    pe_proc_warn("%s has no node for required action %s", rsc->id, task2text(task));
	    return;
	}

	crm_malloc0(entry, sizeof(notify_entry_t));
	entry->rsc = rsc;
	entry->node = node;

	switch(task) {
		case start_rsc:
			n_data->start = g_list_append(n_data->start, entry);
			break;
		case stop_rsc:
			n_data->stop = g_list_append(n_data->stop, entry);
			break;
		case action_promote:
			n_data->promote = g_list_append(n_data->promote, entry);
			break;
		case action_demote:
			n_data->demote = g_list_append(n_data->demote, entry);
			break;
		default:
			crm_err("Unsupported notify action: %s", task2text(task));
			crm_free(entry);
			break;
	}
	
}

static void
register_state(resource_t *rsc, notify_data_t *n_data)
{
	notify_entry_t *entry = NULL;
	crm_malloc0(entry, sizeof(notify_entry_t));
	entry->rsc = rsc;
	if(rsc->running_on) {
	    /* we only take the first one */
	    entry->node = rsc->running_on->data;	    
	}
	
	crm_debug_2("%s state: %s", rsc->id, role2text(rsc->role));

	switch(rsc->role) {
		case RSC_ROLE_STOPPED:
 			n_data->inactive = g_list_append(n_data->inactive, entry);
			break;
		case RSC_ROLE_STARTED:
			n_data->active = g_list_append(n_data->active, entry);
			break;
		case RSC_ROLE_SLAVE:
 			n_data->slave = g_list_append(n_data->slave, entry); 
			break;
		case RSC_ROLE_MASTER:
			n_data->master = g_list_append(n_data->master, entry);
			break;
		default:
			crm_err("Unsupported notify role");
			crm_free(entry);
			break;
	}
}

void
complex_create_notify_element(resource_t *rsc, action_t *op,
			     notify_data_t *n_data, pe_working_set_t *data_set)
{
	node_t *next_node = NULL;
	gboolean registered = FALSE;
	char *op_key = NULL;
	GListPtr possible_matches = NULL;
	enum action_tasks task = text2task(op->task);

	if(rsc->children) {
	    slist_iter(
		child_rsc, resource_t, rsc->children, lpc,
		
		child_rsc->cmds->create_notify_element(
		    child_rsc, op, n_data, data_set);
		);
	    return;
	}
	
	if(op->pre_notify == NULL || op->post_notify == NULL) {
		/* no notifications required */
		crm_debug_4("No notificaitons required for %s", op->task);
		return;
	}
	next_node = rsc->allocated_to;
	op_key = generate_op_key(rsc->id, op->task, 0);
	possible_matches = find_actions(rsc->actions, op_key, NULL);
	
	crm_debug_2("Creating notificaitons for: %s (%s->%s)",
		    op->uuid, role2text(rsc->role), role2text(rsc->next_role));
	
	register_state(rsc, n_data);
	
	slist_iter(
		local_op, action_t, possible_matches, lpc,

		local_op->notify_keys = n_data->keys;
		if(local_op->optional == FALSE) {
			registered = TRUE;
			register_activity(rsc, task, local_op->node, n_data);
		}		
		);

	/* stop / demote */
	if(rsc->role != RSC_ROLE_STOPPED) {
		if(task == stop_rsc || task == action_demote) {
			slist_iter(
				current_node, node_t, rsc->running_on, lpc,
				pe_pre_notify(rsc, current_node, op, n_data, data_set);
				if(task == action_demote || registered == FALSE) {
					pe_post_notify(rsc, current_node, op, n_data, data_set);
				}
				);
		}
	}
	
	/* start / promote */
	if(rsc->next_role != RSC_ROLE_STOPPED) {	
		CRM_CHECK(next_node != NULL,;);

		if(next_node == NULL) {
			pe_proc_err("next role: %s", role2text(rsc->next_role));
			
		} else if(task == start_rsc || task == action_promote) {
			if(task != start_rsc || registered == FALSE) {
				pe_pre_notify(rsc, next_node, op, n_data, data_set);
			}
			pe_post_notify(rsc, next_node, op, n_data, data_set);
		}
	}
	
	crm_free(op_key);
	g_list_free(possible_matches);
}


static void dup_attr(gpointer key, gpointer value, gpointer user_data)
{
	char *meta_key = crm_concat(CRM_META, key, '_');
	g_hash_table_replace(user_data, meta_key, crm_strdup(value));
}

static action_t *
pe_notify(resource_t *rsc, node_t *node, action_t *op, action_t *confirm,
	  notify_data_t *n_data, pe_working_set_t *data_set)
{
	char *key = NULL;
	action_t *trigger = NULL;
	const char *value = NULL;
	const char *task = NULL;
	
	if(op == NULL || confirm == NULL) {
		crm_debug_2("Op=%p confirm=%p", op, confirm);
		return NULL;
	}

	CRM_CHECK(node != NULL, return NULL);

	if(node->details->online == FALSE) {
		crm_debug_2("Skipping notification for %s: node offline", rsc->id);
		return NULL;
	} else if(op->runnable == FALSE) {
		crm_debug_2("Skipping notification for %s: not runnable", op->uuid);
		return NULL;
	}
	
	value = g_hash_table_lookup(op->meta, "notify_type");
	task = g_hash_table_lookup(op->meta, "notify_operation");

	crm_debug_2("Creating notify actions for %s: %s (%s-%s)",
		    op->uuid, rsc->id, value, task);
	
	key = generate_notify_key(rsc->id, value, task);
	trigger = custom_action(rsc, key, op->task, node,
				op->optional, TRUE, data_set);
	g_hash_table_foreach(op->meta, dup_attr, trigger->extra);
	trigger->notify_keys = n_data->keys;

	/* pseudo_notify before notify */
	crm_debug_3("Ordering %s before %s (%d->%d)",
		op->uuid, trigger->uuid, trigger->id, op->id);

	order_actions(op, trigger, pe_order_implies_left);
	
	value = g_hash_table_lookup(op->meta, "notify_confirm");
	if(crm_is_true(value)) {
		/* notify before pseudo_notified */
		crm_debug_3("Ordering %s before %s (%d->%d)",
			    trigger->uuid, confirm->uuid,
			    confirm->id, trigger->id);

		order_actions(trigger, confirm, pe_order_implies_left);
	}	
	return trigger;
}

void
pe_pre_notify(resource_t *rsc, node_t *node, action_t *op,
	      notify_data_t *n_data, pe_working_set_t *data_set)
{
	crm_debug_2("%s: %s", rsc->id, op->uuid);
	pe_notify(rsc, node, op->pre_notify, op->pre_notified,
		  n_data, data_set);
}

void
pe_post_notify(resource_t *rsc, node_t *node, action_t *op, 
	       notify_data_t *n_data, pe_working_set_t *data_set)
{
	action_t *notify = NULL;

	CRM_CHECK(op != NULL, return);
	CRM_CHECK(rsc != NULL, return);
	
	crm_debug_2("%s: %s", rsc->id, op->uuid);
	notify = pe_notify(rsc, node, op->post_notify, op->post_notified,
			   n_data, data_set);

	if(notify != NULL) {
/* 		crm_err("Upgrading priority for %s to INFINITY", notify->uuid); */
		notify->priority = INFINITY;
	}

	notify = op->post_notified;
	if(notify != NULL) {
		slist_iter(
			mon, action_t, rsc->actions, lpc,

			const char *interval = g_hash_table_lookup(mon->meta, "interval");
			if(interval == NULL || safe_str_eq(interval, "0")) {
				crm_debug_3("Skipping %s: interval", mon->uuid); 
				continue;
			} else if(safe_str_eq(mon->task, "cancel")) {
				crm_debug_3("Skipping %s: cancel", mon->uuid); 
				continue;
			}

			order_actions(notify, mon, pe_order_optional);
			);
	}
}


void
NoRoleChange(resource_t *rsc, node_t *current, node_t *next,
	     pe_working_set_t *data_set)
{
	action_t *stop = NULL;
	action_t *start = NULL;		
	GListPtr possible_matches = NULL;

	crm_debug_2("Executing: %s (role=%s)", rsc->id, role2text(rsc->next_role));

	if(current == NULL && next == NULL) {
	    crm_notice("Leave resource %s\t(%s)",
		       rsc->id, role2text(rsc->role));
	    return;

	} else if(next == NULL) {
	    crm_notice("Stop resource %s\t(%s %s)",
		       rsc->id, role2text(rsc->role), current->details->uname);
	    return;

	} else if(current == NULL && rsc->next_role > RSC_ROLE_SLAVE) {
	    crm_notice("Promote %s\t(%s -> %s %s)", rsc->id,
		       role2text(rsc->role), role2text(rsc->next_role),
		       next->details->uname);
	    return;

	} else if(current == NULL) {
	    crm_notice("Start %s\t(%s -> %s %s)", rsc->id,
		       role2text(rsc->role), role2text(rsc->next_role),
		       next->details->uname);
	    return;
	}

	if(rsc->role == rsc->next_role) {
	    start = start_action(rsc, next, TRUE);
	    if(start->optional) {
		crm_notice("Leave resource %s\t(%s %s)",
			   rsc->id, role2text(rsc->role), next->details->uname);

	    } else if(safe_str_eq(current->details->id, next->details->id)) {
		if(is_set(rsc->flags, pe_rsc_failed)) {
		    crm_notice("Recover resource %s\t(%s %s)",
			       rsc->id, role2text(rsc->role), next->details->uname);
		} else {
		    crm_notice("Restart resource %s\t(%s %s)",
			       rsc->id, role2text(rsc->role), next->details->uname);
		}
		
	    } else {
		crm_notice("Move resource %s\t(%s %s -> %s)",
			   rsc->id, role2text(rsc->role), current->details->uname, next->details->uname);
	    }

	} else if(rsc->role < rsc->next_role) {
	    crm_notice("Promote %s\t(%s -> %s %s)", rsc->id,
		       role2text(rsc->role), role2text(rsc->next_role),
		       next->details->uname);
	    
	} else if(rsc->role > rsc->next_role) {
	    crm_notice("Demote %s\t(%s -> %s %s)", rsc->id,
		       role2text(rsc->role), role2text(rsc->next_role),
		       next->details->uname);
	}
	
	if(is_set(rsc->flags, pe_rsc_failed)
	   || safe_str_neq(current->details->id, next->details->id)) {

		if(rsc->next_role > RSC_ROLE_STARTED) {
		    gboolean optional = TRUE;
		    if(rsc->role == RSC_ROLE_MASTER) {
			optional = FALSE;
		    }
		    DemoteRsc(rsc, current, optional, data_set);
		}
		if(rsc->role == RSC_ROLE_MASTER) {
			DemoteRsc(rsc, current, FALSE, data_set);
		}
		StopRsc(rsc, current, FALSE, data_set);
		StartRsc(rsc, next, FALSE, data_set);
		if(rsc->next_role == RSC_ROLE_MASTER) {
		    PromoteRsc(rsc, next, FALSE, data_set);
		}

		possible_matches = find_recurring_actions(rsc->actions, next);
		slist_iter(match, action_t, possible_matches, lpc,
			   if(match->optional == FALSE) {
				   crm_debug("Fixing recurring action: %s",
					     match->uuid);
				   match->optional = TRUE;
			   }
			);
		g_list_free(possible_matches);
		
	} else if(is_set(rsc->flags, pe_rsc_start_pending)) {
		start = start_action(rsc, next, TRUE);
		if(start->runnable) {
			/* wait for StartRsc() to be called */
			rsc->role = RSC_ROLE_STOPPED;
		} else {
			/* wait for StopRsc() to be called */
			rsc->next_role = RSC_ROLE_STOPPED;
		}
		
	} else {
	    
		stop = stop_action(rsc, current, TRUE);
		start = start_action(rsc, next, TRUE);
		stop->optional = start->optional;
		if(rsc->next_role > RSC_ROLE_STARTED) {
		    DemoteRsc(rsc, current, start->optional, data_set);
		}
		StopRsc(rsc, current, start->optional, data_set);
		StartRsc(rsc, current, start->optional, data_set);
		if(rsc->next_role == RSC_ROLE_MASTER) {
			PromoteRsc(rsc, next, start->optional, data_set);
		}
		
		if(start->runnable == FALSE) {
			rsc->next_role = RSC_ROLE_STOPPED;
		}
	}
}


gboolean
StopRsc(resource_t *rsc, node_t *next, gboolean optional, pe_working_set_t *data_set)
{
	action_t *stop = NULL;
	const char *class = crm_element_value(rsc->xml, XML_AGENT_ATTR_CLASS);

	crm_debug_2("Executing: %s", rsc->id);

	if(rsc->next_role == RSC_ROLE_STOPPED
	   && rsc->variant == pe_native
	   && safe_str_eq(class, "stonith")) {
	    action_t *all_stopped = get_pseudo_op(ALL_STOPPED, data_set);
	    custom_action_order(
		NULL, crm_strdup(all_stopped->task), all_stopped,
		rsc, stop_key(rsc), NULL,
		pe_order_implies_left|pe_order_stonith_stop, data_set);
	}
	
	slist_iter(
		current, node_t, rsc->running_on, lpc,
		stop = stop_action(rsc, current, optional);

		if(stop->runnable && stop->optional == FALSE) {
		    crm_notice("  %s\tStop %s",current->details->uname,rsc->id);
		}
		
		if(is_set(data_set->flags, pe_flag_remove_after_stop)) {
			DeleteRsc(rsc, current, optional, data_set);
		}
		);
	
	return TRUE;
}


gboolean
StartRsc(resource_t *rsc, node_t *next, gboolean optional, pe_working_set_t *data_set)
{
	action_t *start = NULL;
	
	crm_debug_2("Executing: %s", rsc->id);
	start = start_action(rsc, next, TRUE);
	if(start->runnable && optional == FALSE) {
		crm_notice(" %s\tStart %s", next->details->uname, rsc->id);
		start->optional = FALSE;
	}		
	return TRUE;
}

gboolean
PromoteRsc(resource_t *rsc, node_t *next, gboolean optional, pe_working_set_t *data_set)
{
	char *key = NULL;
	gboolean runnable = TRUE;
	GListPtr action_list = NULL;
	crm_debug_2("Executing: %s", rsc->id);

	CRM_CHECK(rsc->next_role == RSC_ROLE_MASTER,
		  crm_err("Next role: %s", role2text(rsc->next_role));
		  return FALSE);

	CRM_CHECK(next != NULL, return FALSE);

	key = start_key(rsc);
	action_list = find_actions_exact(rsc->actions, key, next);
	crm_free(key);

	slist_iter(start, action_t, action_list, lpc,
		   if(start->runnable == FALSE) {
			   runnable = FALSE;
		   }
		);

	g_list_free(action_list);

	if(runnable) {
		promote_action(rsc, next, optional);
		if(optional == FALSE) {
			crm_debug("%s\tPromote %s", next->details->uname, rsc->id);
		}
		return TRUE;
	} 

	crm_debug("%s\tPromote %s (canceled)", next->details->uname, rsc->id);

	key = promote_key(rsc);
	action_list = find_actions_exact(rsc->actions, key, next);
	crm_free(key);

	slist_iter(promote, action_t, action_list, lpc,
		   promote->runnable = FALSE;
		);
	
	g_list_free(action_list);
	return TRUE;
}

gboolean
DemoteRsc(resource_t *rsc, node_t *next, gboolean optional, pe_working_set_t *data_set)
{
	crm_debug_2("Executing: %s", rsc->id);

/* 	CRM_CHECK(rsc->next_role == RSC_ROLE_SLAVE, return FALSE); */
	slist_iter(
		current, node_t, rsc->running_on, lpc,
		do_crm_log(optional?LOG_DEBUG:LOG_NOTICE, "%s\tDemote %s", current->details->uname, rsc->id);
		demote_action(rsc, current, optional);
		);
	return TRUE;
}

gboolean
RoleError(resource_t *rsc, node_t *next, gboolean optional, pe_working_set_t *data_set)
{
	crm_debug("Executing: %s", rsc->id);
	CRM_CHECK(FALSE, return FALSE);
	return FALSE;
}

gboolean
NullOp(resource_t *rsc, node_t *next, gboolean optional, pe_working_set_t *data_set)
{
	crm_debug_2("Executing: %s", rsc->id);
	return FALSE;
}

gboolean
DeleteRsc(resource_t *rsc, node_t *node, gboolean optional, pe_working_set_t *data_set)
{
	action_t *delete = NULL;
#if DELETE_THEN_REFRESH
 	action_t *refresh = NULL;
#endif
	if(is_set(rsc->flags, pe_rsc_failed)) {
		crm_debug_2("Resource %s not deleted from %s: failed",
			    rsc->id, node->details->uname);
		return FALSE;
		
	} else if(node == NULL) {
		crm_debug_2("Resource %s not deleted: NULL node", rsc->id);
		return FALSE;
		
	} else if(node->details->unclean || node->details->online == FALSE) {
		crm_debug_2("Resource %s not deleted from %s: unrunnable",
			    rsc->id, node->details->uname);
		return FALSE;
	}
	
	crm_notice("Removing %s from %s",
		 rsc->id, node->details->uname);
	
	delete = delete_action(rsc, node, optional);
	
	new_rsc_order(rsc, RSC_STOP, rsc, RSC_DELETE, 
		      optional?pe_order_implies_right:pe_order_implies_left, data_set);
	
#if DELETE_THEN_REFRESH
	refresh = custom_action(
		NULL, crm_strdup(CRM_OP_LRM_REFRESH), CRM_OP_LRM_REFRESH,
		node, FALSE, TRUE, data_set);

	add_hash_param(refresh->meta, XML_ATTR_TE_NOWAIT, XML_BOOLEAN_TRUE);

	order_actions(delete, refresh, pe_order_optional);
#endif
	
	return TRUE;
}

gboolean
native_create_probe(resource_t *rsc, node_t *node, action_t *complete,
		    gboolean force, pe_working_set_t *data_set) 
{
	char *key = NULL;
	char *target_rc = NULL;
	action_t *probe = NULL;
	node_t *running = NULL;

	CRM_CHECK(node != NULL, return FALSE);

	if(rsc->children) {
	    gboolean any_created = FALSE;
	    
	    slist_iter(
		child_rsc, resource_t, rsc->children, lpc,
		
		any_created = child_rsc->cmds->create_probe(
		    child_rsc, node, complete, force, data_set) || any_created;
		);

	    return any_created;
	}

	if(is_set(rsc->flags, pe_rsc_orphan)) {
		crm_debug_2("Skipping orphan: %s", rsc->id);
		return FALSE;
	}
	
	running = pe_find_node_id(rsc->known_on, node->details->id);
	if(force == FALSE && running != NULL) {
		/* we already know the status of the resource on this node */
		crm_debug_3("Skipping active: %s", rsc->id);
		return FALSE;
	}

	key = generate_op_key(rsc->id, RSC_STATUS, 0);
	probe = custom_action(rsc, key, RSC_STATUS, node,
			      FALSE, TRUE, data_set);
	probe->optional = FALSE;
	
	running = pe_find_node_id(rsc->running_on, node->details->id);
	if(running == NULL) {
		target_rc = crm_itoa(EXECRA_NOT_RUNNING);

	} else if(rsc->role == RSC_ROLE_MASTER) {
		target_rc = crm_itoa(EXECRA_RUNNING_MASTER);
	}

	if(target_rc != NULL) {
		add_hash_param(probe->meta, XML_ATTR_TE_TARGET_RC, target_rc);
		crm_free(target_rc);
	}
	
	crm_debug_2("Probing %s on %s (%s)", rsc->id, node->details->uname, role2text(rsc->role));
	order_actions(probe, complete, pe_order_implies_right);

	return TRUE;
}

static void
native_start_constraints(
	resource_t *rsc,  action_t *stonith_op, gboolean is_stonith,
	pe_working_set_t *data_set)
{
	node_t *target = stonith_op?stonith_op->node:NULL;

	if(is_stonith) {
		char *key = start_key(rsc);
		action_t *ready = get_pseudo_op(STONITH_UP, data_set);
		crm_debug_2("Ordering %s action before stonith events", key);
		custom_action_order(
			rsc, key, NULL,
			NULL, crm_strdup(ready->task), ready,
			pe_order_implies_right, data_set);

	} else {
		action_t *all_stopped = get_pseudo_op(ALL_STOPPED, data_set);
		slist_iter(action, action_t, rsc->actions, lpc2,
			   if(action->needs == rsc_req_stonith) {
			       order_actions(all_stopped, action, pe_order_implies_left);

			   } else if(target != NULL
			      && safe_str_eq(action->task, RSC_START)
			      && NULL == pe_find_node_id(
				      rsc->known_on, target->details->id)) {
				   /* if known == NULL, then we dont know if
				    *   the resource is active on the node
				    *   we're about to shoot
				    *
				    * in this case, regardless of action->needs,
				    *   the only safe option is to wait until
				    *   the node is shot before doing anything
				    *   to with the resource
				    *
				    * its analogous to waiting for all the probes
				    *   for rscX to complete before starting rscX
				    *
				    * the most likely explaination is that the
				    *   DC died and took its status with it
				    */
				   
				   crm_info("Ordering %s after %s recovery",
					    action->uuid, target->details->uname);
				   order_actions(all_stopped, action,
						 pe_order_implies_left|pe_order_runnable_left);
			   }
			   
			);
	}
}

static void
native_stop_constraints(
	resource_t *rsc,  action_t *stonith_op, gboolean is_stonith,
	pe_working_set_t *data_set)
{
	char *key = NULL;
	GListPtr action_list = NULL;
	node_t *node = stonith_op->node;
	
	key = stop_key(rsc);
	action_list = find_actions(rsc->actions, key, node);
	crm_free(key);

	/* add the stonith OP as a stop pre-req and the mark the stop
	 * as a pseudo op - since its now redundant
	 */
	
	slist_iter(
	    action, action_t, action_list, lpc2,

	    resource_t *parent = NULL;
	    if(node->details->online
	       && node->details->unclean == FALSE
	       && is_set(rsc->flags, pe_rsc_failed)) {
		continue;
	    }

	    if(is_set(rsc->flags, pe_rsc_failed)) {
		crm_warn("Stop of failed resource %s is"
			 " implicit after %s is fenced",
			 rsc->id, node->details->uname);
	    } else {
		crm_info("%s is implicit after %s is fenced",
			 action->uuid, node->details->uname);
	    }

	    /* the stop would never complete and is
	     * now implied by the stonith operation
	     */
	    action->pseudo = TRUE;
	    action->runnable = TRUE;
	    action->implied_by_stonith = TRUE;
	    
	    if(is_stonith == FALSE) {
		order_actions(stonith_op, action, pe_order_optional);
	    }
	    
	    /* find the top-most resource */
	    parent = rsc->parent;
	    while(parent != NULL && parent->parent != NULL) {
		parent = parent->parent;
	    }
	    
	    if(parent) {
		crm_debug_2("Re-creating actions for %s", parent->id);
		parent->cmds->create_actions(parent, data_set);
		
		/* make sure we dont mess anything up in create_actions */
		CRM_CHECK(action->pseudo, action->pseudo = TRUE);
		CRM_CHECK(action->runnable, action->runnable = TRUE);
	    }
/* From Bug #1601, successful fencing must be an input to a failed resources stop action.

   However given group(A, B) running on nodeX and B.stop has failed, 
   A := stop healthy resource (A.stop)
   B := stop failed resource (pseudo operation B.stop)
   C := stonith nodeX
   A requires B, B requires C, C requires A
   This loop would prevent the cluster from making progress.

   This block creates the "C requires A" dependancy and therefore must (at least
   for now) be disabled.

   Instead, run the block above and treat all resources on nodeX as B would be
   (marked as a pseudo op depending on the STONITH).
   
		} else if(is_stonith == FALSE) {
			crm_info("Moving healthy resource %s"
				 " off %s before fencing",
				 rsc->id, node->details->uname);
			
			 * stop healthy resources before the
			 * stonith op
			 *
			custom_action_order(
				rsc, stop_key(rsc), NULL,
				NULL,crm_strdup(CRM_OP_FENCE),stonith_op,
				pe_order_optional, data_set);
*/
	    );
	
	g_list_free(action_list);

	key = demote_key(rsc);
	action_list = find_actions(rsc->actions, key, node);
	crm_free(key);
	
	slist_iter(
		action, action_t, action_list, lpc2,
		if(node->details->online == FALSE || is_set(rsc->flags, pe_rsc_failed)) {
			crm_info("Demote of failed resource %s is"
				 " implict after %s is fenced",
				 rsc->id, node->details->uname);
			/* the stop would never complete and is
			 * now implied by the stonith operation
			 */
			action->pseudo = TRUE;
			action->runnable = TRUE;
			if(is_stonith == FALSE) {
			    order_actions(stonith_op, action, pe_order_optional);
			}
		}
		);	
	
	g_list_free(action_list);
}

void
complex_stonith_ordering(
	resource_t *rsc,  action_t *stonith_op, pe_working_set_t *data_set)
{
	gboolean is_stonith = FALSE;
	const char *class = crm_element_value(rsc->xml, XML_AGENT_ATTR_CLASS);

	if(rsc->children) {
	    slist_iter(
		child_rsc, resource_t, rsc->children, lpc,

		child_rsc->cmds->stonith_ordering(
		    child_rsc, stonith_op, data_set);
		);
	    return;
	}
	
	if(is_not_set(rsc->flags, pe_rsc_managed)) {
		crm_debug_3("Skipping fencing constraints for unmanaged resource: %s", rsc->id);
		return;
	} 

	if(stonith_op != NULL && safe_str_eq(class, "stonith")) {
		is_stonith = TRUE;
	}
	
	/* Start constraints */
	native_start_constraints(rsc,  stonith_op, is_stonith, data_set);
 
	/* Stop constraints */
	native_stop_constraints(rsc,  stonith_op, is_stonith, data_set);
}

#define ALLOW_WEAK_MIGRATION 0

static gboolean
check_stack_element(resource_t *rsc, resource_t *other_rsc, const char *type) 
{
    char *key = NULL;
    int level = LOG_DEBUG;
    GListPtr action_list = NULL;

    if(other_rsc == NULL || other_rsc == rsc) {
	return TRUE;
    }

    do_crm_log(level+1, "%s: processing %s (%s)", rsc->id, other_rsc->id, type);
    
    if(other_rsc->variant == pe_native) {
	do_crm_log(level, "%s: depends on %s (mid-stack) %s",
		   rsc->id, other_rsc->id, type);
	return FALSE;
	
    } else if(other_rsc->variant == pe_group) {
	if(at_stack_bottom(other_rsc) == FALSE) {
	    do_crm_log(level, "%s: depends on group %s (mid-stack) %s",
		       rsc->id, other_rsc->id, type);
	    return FALSE;
	}
	return TRUE;
    }
    
    /* is the clone also moving moved around?
     *
     * if so, then we can't yet be completely sure the
     *   resource can safely migrate since the node we're
     *   moving too may not have the clone instance started
     *   yet
     *
     * in theory we can figure out if the clone instance we
     *   will run on is already there, but there that would
     *   involve too much knowledge of internal clone code.
     *   maybe later...
     */
    
    do_crm_log(level+1,"%s: start depends on clone %s",
	       rsc->id, other_rsc->id);
    key = stop_key(other_rsc);
    action_list = find_actions(other_rsc->actions, key, NULL);
    crm_free(key);
    
    slist_iter(
	other_stop, action_t, action_list,lpc,
	if(other_stop && other_stop->optional == FALSE) {
	    do_crm_log(level, "%s: start depends on %s",
		       rsc->id, other_stop->uuid);
	    
	    g_list_free(action_list);
	    return FALSE;
	}
	);
    g_list_free(action_list);
    return TRUE;
}

gboolean
at_stack_bottom(resource_t *rsc) 
{
    char *key = NULL;
    action_t *start = NULL;
    action_t *other = NULL;
    GListPtr action_list = NULL;
    
    key = start_key(rsc);
    action_list = find_actions(rsc->actions, key, NULL);
    crm_free(key);
    
    crm_debug_3("%s: processing", rsc->id);
    CRM_CHECK(action_list != NULL, return FALSE);
    
    start = action_list->data;
    g_list_free(action_list);

    slist_iter(
	constraint, rsc_colocation_t, rsc->rsc_cons, lpc,

	resource_t *target = constraint->rsc_rh;
	crm_debug_4("%s == %s (%d)", rsc->id, target->id, constraint->score);
	if(constraint->score > 0
	   && check_stack_element(rsc, target, "coloc") == FALSE) {
	    return FALSE;
	}
	);

    slist_iter(
	other_w, action_wrapper_t, start->actions_before, lpc,
	other = other_w->action;

#if ALLOW_WEAK_MIGRATION
	if((other_w->type & pe_order_implies_right) == 0) {
	    crm_debug_3("%s: depends on %s (optional ordering)",
			rsc->id, other->uuid);
	    continue;
	}	
#endif 

	if(other->optional == FALSE
	   && check_stack_element(rsc, other->rsc, "order") == FALSE) {
	    return FALSE;
	}
	
	);

    return TRUE;
}

void
complex_migrate_reload(resource_t *rsc, pe_working_set_t *data_set)
{
	char *key = NULL;
	int level = LOG_DEBUG;
	GListPtr action_list = NULL;
	
	action_t *stop = NULL;
	action_t *start = NULL;
	action_t *other = NULL;
	action_t *action = NULL;
	const char *value = NULL;

	if(rsc->children) {
	    slist_iter(
		child_rsc, resource_t, rsc->children, lpc,
		
		child_rsc->cmds->migrate_reload(child_rsc, data_set);
		);
	    other = NULL;
	    return;
	}

	do_crm_log(level+1, "Processing %s", rsc->id);
	CRM_CHECK(rsc->variant == pe_native, return);
	
	if(is_not_set(rsc->flags, pe_rsc_managed)
	   || is_set(rsc->flags, pe_rsc_failed)
	   || is_set(rsc->flags, pe_rsc_start_pending)
	   || rsc->next_role != RSC_ROLE_STARTED
	   || g_list_length(rsc->running_on) != 1) {
		do_crm_log(level+1, "%s: general resource state", rsc->id);
		return;
	}
	
	key = start_key(rsc);
	action_list = find_actions(rsc->actions, key, NULL);
	crm_free(key);
	
	if(action_list == NULL) {
		do_crm_log(level, "%s: no start action", rsc->id);
		return;
	}
	
	start = action_list->data;
	g_list_free(action_list);

	value = g_hash_table_lookup(rsc->meta, XML_OP_ATTR_ALLOW_MIGRATE);
	if(crm_is_true(value)) {
	    set_bit(rsc->flags, pe_rsc_can_migrate);	
	}	

	if(is_not_set(rsc->flags, pe_rsc_can_migrate)
	   && start->allow_reload_conversion == FALSE) {
		do_crm_log(level+1, "%s: no need to continue", rsc->id);
		return;
	}
	
	key = stop_key(rsc);
	action_list = find_actions(rsc->actions, key, NULL);
	crm_free(key);
	
	if(action_list == NULL) {
		do_crm_log(level, "%s: no stop action", rsc->id);
		return;
	}
	
	stop = action_list->data;
	g_list_free(action_list);
	
	action = start;
	if(action->pseudo
	   || action->optional
	   || action->node == NULL
	   || action->runnable == FALSE) {
		do_crm_log(level, "%s: %s", rsc->id, action->task);
		return;
	}
	
	action = stop;
	if(action->pseudo
	   || action->optional
	   || action->node == NULL
	   || action->runnable == FALSE) {
		do_crm_log(level, "%s: %s", rsc->id, action->task);
		return;
	}
	
	if(is_set(rsc->flags, pe_rsc_can_migrate)) {
	    if(start->node == NULL
	       || stop->node == NULL
	       || stop->node->details == start->node->details) {
		clear_bit(rsc->flags, pe_rsc_can_migrate);

	    } else if(at_stack_bottom(rsc) == FALSE) {
		crm_notice("Cannot migrate %s from %s to %s"
			   " - %s is not at the bottom of the resource stack",
			   rsc->id, stop->node->details->uname,
			   start->node->details->uname, rsc->id);
		clear_bit(rsc->flags, pe_rsc_can_migrate);
	    }
	}

	if(is_set(rsc->flags, pe_rsc_can_migrate)) {
		crm_notice("Migrating %s from %s to %s", rsc->id,
			 stop->node->details->uname,
			 start->node->details->uname);
		
		crm_free(stop->uuid);
		crm_free(stop->task);
		stop->task = crm_strdup(RSC_MIGRATE);
		stop->uuid = generate_op_key(rsc->id, stop->task, 0);
		add_hash_param(stop->meta, "migrate_source",
			       stop->node->details->uname);
		add_hash_param(stop->meta, "migrate_target",
			       start->node->details->uname);

		/* Hook up to the all_stopped and shutdown actions */
		slist_iter(
			other_w, action_wrapper_t, stop->actions_after, lpc,
			other = other_w->action;
			if(other->optional == FALSE
			   && other->rsc == NULL) {
				order_actions(start, other, other_w->type);
			}
			);

		slist_iter(
			other_w, action_wrapper_t, start->actions_before, lpc,
			other = other_w->action;
			if(other->optional == FALSE
#if ALLOW_WEAK_MIGRATION
			   && (other_w->type & pe_order_implies_right)
#endif
			   && other->rsc != NULL
			   && other->rsc != rsc->parent
			   && other->rsc != rsc) {
				do_crm_log(level, "Ordering %s before %s",
					   other->uuid, stop->uuid);
			    
				order_actions(other, stop, other_w->type);
			}
			);

		crm_free(start->uuid);
		crm_free(start->task);
		start->task = crm_strdup(RSC_MIGRATED);
		start->uuid = generate_op_key(rsc->id, start->task, 0);
		add_hash_param(start->meta, "migrate_source_uuid",
			       stop->node->details->id);
		add_hash_param(start->meta, "migrate_source",
			       stop->node->details->uname);
		add_hash_param(start->meta, "migrate_target",
			       start->node->details->uname);
		
	} else if(start->allow_reload_conversion
		  && stop->node->details == start->node->details) {
		crm_info("Rewriting restart of %s on %s as a reload",
			 rsc->id, start->node->details->uname);
		crm_free(start->uuid);
		crm_free(start->task);
		start->task = crm_strdup("reload");
		start->uuid = generate_op_key(rsc->id, start->task, 0);
		
		stop->pseudo = TRUE; /* easier than trying to delete it from the graph */
		
	} else {
		do_crm_log(level+1, "%s nothing to do", rsc->id);
	}
}<|MERGE_RESOLUTION|>--- conflicted
+++ resolved
@@ -273,11 +273,7 @@
 			rsc, NULL, -INFINITY, XML_RSC_ATTR_TARGET_ROLE, data_set);
 	}
 
-<<<<<<< HEAD
 	dump_node_scores(show_scores?0:scores_log_level, rsc, __PRETTY_FUNCTION__, rsc->allowed_nodes);
-	if(is_set(rsc->flags, pe_rsc_provisional)
-=======
-	dump_node_scores(alloc_details, rsc, __PRETTY_FUNCTION__, rsc->allowed_nodes);
 	if(is_not_set(rsc->flags, pe_rsc_managed)) {
 	    const char *reason = NULL;
 	    node_t *assign_to = NULL;
@@ -294,7 +290,6 @@
 	    native_assign_node(rsc, NULL, assign_to);
 
 	} else if(is_set(rsc->flags, pe_rsc_provisional)
->>>>>>> f963e62c
 	   && native_choose_node(rsc) ) {
 		crm_debug_3("Allocated resource %s to %s",
 			    rsc->id, rsc->allocated_to->details->uname);
