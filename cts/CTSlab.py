#!/usr/bin/python

'''CTS: Cluster Testing System: Lab environment module
 '''

__copyright__ = '''
Copyright (C) 2001,2005 Alan Robertson <alanr@unix.sh>
Licensed under the GNU GPL.
'''

#
# This program is free software; you can redistribute it and/or
# modify it under the terms of the GNU General Public License
# as published by the Free Software Foundation; either version 2
# of the License, or (at your option) any later version.
#
# This program is distributed in the hope that it will be useful,
# but WITHOUT ANY WARRANTY; without even the implied warranty of
# MERCHANTABILITY or FITNESS FOR A PARTICULAR PURPOSE.  See the
# GNU General Public License for more details.
#
# You should have received a copy of the GNU General Public License
# along with this program; if not, write to the Free Software
# Foundation, Inc., 51 Franklin St, Fifth Floor, Boston, MA  02110-1301  USA.

from UserDict import UserDict
import sys, types, string, string, signal, os, socket

pdir = os.path.dirname(sys.path[0])
sys.path.insert(0, pdir) # So that things work from the source directory

try:
    from cts.CTSvars    import *
    from cts.CM_ais     import *
    from cts.CM_lha     import crm_lha
    from cts.CTSaudits  import AuditList
    from cts.CTStests   import TestList
    from cts.CTSscenarios import *
    from cts.logging      import LogFactory

except ImportError:
    sys.stderr.write("abort: couldn't find cts libraries in [%s]\n" %
                     ' '.join(sys.path))
    sys.stderr.write("(check your install and PYTHONPATH)\n")

    # Now do it again to get more details
    from cts.CTSvars    import *
    from cts.CM_ais     import *
    from cts.CM_lha     import crm_lha
    from cts.CTSaudits  import AuditList
    from cts.CTStests   import TestList
    from cts.CTSscenarios import *
    from cts.logging      import LogFactory
    sys.exit(-1)

cm = None
scenario = None

LogFactory().add_stderr()
def sig_handler(signum, frame) :
    LogFactory().log("Interrupted by signal %d"%signum)
    if scenario: scenario.summarize()
    if signum == 15 :
        if scenario: scenario.TearDown()
        sys.exit(1)

if __name__ == '__main__':

    Environment = CtsLab(sys.argv[1:])
    NumIter = Environment["iterations"]

    # Set the signal handler
    signal.signal(15, sig_handler)
    signal.signal(10, sig_handler)

    # Create the Cluster Manager object
    if Environment["Stack"] == "heartbeat":
        cm = crm_lha(Environment)

    elif Environment["Stack"] == "openais (whitetank)":
        cm = crm_whitetank(Environment)
        
    elif Environment["Stack"] == "corosync 2.x":
        cm = crm_mcp(Environment)
        
    elif Environment["Stack"] == "corosync (cman)":
        cm = crm_cman(Environment)
        
    elif Environment["Stack"] == "corosync (plugin v1)":
        cm = crm_cs_v1(Environment)
        
    elif Environment["Stack"] == "corosync (plugin v0)":
        cm = crm_cs_v0(Environment)
    else:
        LogFactory().log("Unknown stack: "+Environment["stack"])
        sys.exit(1)

    if Environment["TruncateLog"] == 1:
        Environment.log("Truncating %s" % LogFile)
        lf = open(LogFile, "w");
        if lf != None:
            lf.truncate(0)
            lf.close()

    Audits = AuditList(cm)

    if Environment["ListTests"] == 1:
        Tests = TestList(cm, Audits)
        Environment.log("Total %d tests"%len(Tests))
        for test in Tests :
            Environment.log(str(test.name));
        sys.exit(0)

<<<<<<< HEAD
    if len(Environment["tests"]) == 0:
        Tests = TestList(cm, Audits)

    else:
        for TestCase in Environment["tests"]:
=======
    elif len(Chosen) == 0:
        Tests = TestList(cm, Audits)

    else:
        Tests = []
        for TestCase in Chosen:
>>>>>>> 93a037d2
           match = None

           for test in TestList(cm, Audits):
               if test.name == TestCase:
                   match = test

           if not match:
               usage("--choose: No applicable/valid tests chosen")
           else:
               Tests.append(match)

    # Scenario selection
    if Environment["scenario"] == "basic-sanity":
        scenario = RandomTests(cm, [ BasicSanityCheck(Environment) ], Audits, Tests)

    elif Environment["scenario"] == "all-once":
        NumIter = len(Tests)
        scenario = AllOnce(
            cm, [ BootCluster(Environment), PacketLoss(Environment) ], Audits, Tests)
    elif Environment["scenario"] == "sequence":
        scenario = Sequence(
            cm, [ BootCluster(Environment), PacketLoss(Environment) ], Audits, Tests)
    elif Environment["scenario"] == "boot":
        scenario = Boot(cm, [ LeaveBooted(Environment)], Audits, [])
    else:
        scenario = RandomTests(
            cm, [ BootCluster(Environment), PacketLoss(Environment) ], Audits, Tests)

    LogFactory().log(">>>>>>>>>>>>>>>> BEGINNING " + repr(NumIter) + " TESTS ")
    LogFactory().log("Stack:                  %s (%s)" % (Environment["Stack"], Environment["Name"]))
    LogFactory().log("Schema:                 %s" % Environment["Schema"])
    LogFactory().log("Scenario:               %s" % scenario.__doc__)
    LogFactory().log("CTS Master:             %s" % Environment["cts-master"])
    LogFactory().log("CTS Logfile:            %s" % Environment["OutputFile"])
    LogFactory().log("Random Seed:            %s" % Environment["RandSeed"])
    LogFactory().log("Syslog variant:         %s" % Environment["syslogd"].strip())
    LogFactory().log("System log files:       %s" % Environment["LogFileName"])
#    Environment.log(" ")
    if Environment.has_key("IPBase"):
        LogFactory().log("Base IP for resources:  %s" % Environment["IPBase"])
    LogFactory().log("Cluster starts at boot: %d" % Environment["at-boot"])

    Environment.dump()
    rc = Environment.run(scenario, NumIter)
    sys.exit(rc)<|MERGE_RESOLUTION|>--- conflicted
+++ resolved
@@ -111,20 +111,12 @@
             Environment.log(str(test.name));
         sys.exit(0)
 
-<<<<<<< HEAD
-    if len(Environment["tests"]) == 0:
-        Tests = TestList(cm, Audits)
-
-    else:
-        for TestCase in Environment["tests"]:
-=======
     elif len(Chosen) == 0:
         Tests = TestList(cm, Audits)
 
     else:
         Tests = []
         for TestCase in Chosen:
->>>>>>> 93a037d2
            match = None
 
            for test in TestList(cm, Audits):
