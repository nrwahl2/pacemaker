--- conflicted
+++ resolved
@@ -45,15 +45,6 @@
                                             (st_call_opts), (flags_to_clear),  \
                                             #flags_to_clear);                  \
     } while (0)
-
-enum st_device_flags
-{
-    st_device_supports_list   = 0x0001,
-    st_device_supports_status = 0x0002,
-    st_device_supports_reboot = 0x0004,
-    st_device_supports_parameter_plug = 0x0008,
-    st_device_supports_parameter_port = 0x0010,
-};
 
 struct stonith_action_s;
 typedef struct stonith_action_s stonith_action_t;
@@ -97,13 +88,9 @@
 gboolean stonith__later_succeeded(stonith_history_t *event, stonith_history_t *top_history);
 stonith_history_t *stonith__sort_history(stonith_history_t *history);
 
-<<<<<<< HEAD
-long long stonith__device_parameter_flags(xmlNode *metadata);
-=======
 void stonith__device_parameter_flags(uint32_t *device_flags,
                                      const char *device_name,
                                      xmlNode *metadata);
->>>>>>> b0ef36d8
 
 #  define ST_LEVEL_MAX 10
 
