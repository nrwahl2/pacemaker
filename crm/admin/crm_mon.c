--- conflicted
+++ resolved
@@ -66,12 +66,8 @@
 int print_html_status(xmlNode *cib, const char *filename, gboolean web_cgi);
 void make_daemon(gboolean daemonize, const char *pidfile);
 gboolean mon_timer_popped(gpointer data);
-<<<<<<< HEAD
 void mon_update(xmlNode*, int, int, xmlNode*,void*);
-=======
-void mon_update(const HA_Message*, int, int, crm_data_t*,void*);
 void clean_up(void);
->>>>>>> a2551ba4
 
 char *xml_file = NULL;
 char *as_html_file = NULL;
@@ -439,23 +435,14 @@
 		
 			
 	} else if(simple_status) {
-<<<<<<< HEAD
 	    fprintf(stderr, "Critical: query failed: %s", cib_error2string(rc));
+	    clean_up();
 	    exit(LSB_EXIT_GENERIC);
 
 	} else if(one_shot) {
 	    fprintf(stderr, "Query failed: %s", cib_error2string(rc));
+	    clean_up();
 	    exit(LSB_EXIT_GENERIC);
-=======
-		fprintf(stderr, "Critical: query failed: %s", cib_error2string(rc));
-		clean_up();
-		exit(2);
-		
-	} else if(one_shot) {
-		fprintf(stderr, "Query failed: %s", cib_error2string(rc));
-		clean_up();
-		exit(LSB_EXIT_OK);
->>>>>>> a2551ba4
 
 	} else {
 		CRM_DEV_ASSERT(cib_conn->cmds->signoff(cib_conn) == cib_ok);
