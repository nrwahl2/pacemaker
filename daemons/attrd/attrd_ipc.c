--- conflicted
+++ resolved
@@ -300,9 +300,6 @@
              * we also need to apply all the transformations in this function
              * to the children since they don't happen anywhere else.
              */
-<<<<<<< HEAD
-            attrd_send_message(NULL, xml, false);
-=======
             for (xmlNode *child = first_named_child(xml, XML_ATTR_OP); child != NULL;
                  child = crm_next_same_xml(child)) {
                 attr = crm_element_value(child, PCMK__XA_ATTR_NAME);
@@ -317,8 +314,7 @@
                 }
             }
 
-            attrd_send_message(NULL, xml);
->>>>>>> 631339ca
+            attrd_send_message(NULL, xml, false);
             pcmk__set_result(&request->result, CRM_EX_OK, PCMK_EXEC_DONE, NULL);
 
         } else {
