--- conflicted
+++ resolved
@@ -32,32 +32,32 @@
 
 /* *INDENT-OFF* */
 static struct crm_option long_options[] = {
-	{"help",             0, 0, '?'},
-	{"verbose",          0, 0, 'V', "\t\tPrint out logs and events to screen"},
-	{"quiet",            0, 0, 'Q', "\t\tSuppress all output to screen"},
-	/* just incase we have to add data to events,
-	 * we don't want break a billion regression tests. Instead
-	 * we'll create different versions */
-	{"listen",           1, 0, 'l', "\tListen for a specific event string"},
-	{"event-ver",        1, 0, 'e', "\tVersion of event to listen to"},
-	{"api-call",         1, 0, 'c', "\tDirectly relates to lrmd api functions"},
-	{"no-wait",          0, 0, 'w', "\tMake api call and do not wait for result."},
-	{"is-running",       0, 0, 'R', "\tDetermine if a resource is registered and running."},
-	{"-spacer-",         1, 0, '-', "\nParameters for api-call option"},
-	{"action",           1, 0, 'a'},
-	{"rsc-id",           1, 0, 'r'},
-	{"cancel-call-id",   1, 0, 'x'},
-	{"provider",         1, 0, 'P'},
-	{"class",            1, 0, 'C'},
-	{"type",             1, 0, 'T'},
-	{"interval",         1, 0, 'i'},
-	{"timeout",          1, 0, 't'},
-	{"start-delay",      1, 0, 's'},
-	{"param-key",        1, 0, 'k'},
-	{"param-val",        1, 0, 'v'},
-
-	{"-spacer-",         1, 0, '-'},
-	{0, 0, 0, 0}
+    {"help",             0, 0, '?'},
+    {"verbose",          0, 0, 'V', "\t\tPrint out logs and events to screen"},
+    {"quiet",            0, 0, 'Q', "\t\tSuppress all output to screen"},
+    /* just incase we have to add data to events,
+     * we don't want break a billion regression tests. Instead
+     * we'll create different versions */
+    {"listen",           1, 0, 'l', "\tListen for a specific event string"},
+    {"event-ver",        1, 0, 'e', "\tVersion of event to listen to"},
+    {"api-call",         1, 0, 'c', "\tDirectly relates to lrmd api functions"},
+    {"no-wait",          0, 0, 'w', "\tMake api call and do not wait for result."},
+    {"is-running",       0, 0, 'R', "\tDetermine if a resource is registered and running."},
+    {"-spacer-",         1, 0, '-', "\nParameters for api-call option"},
+    {"action",           1, 0, 'a'},
+    {"rsc-id",           1, 0, 'r'},
+    {"cancel-call-id",   1, 0, 'x'},
+    {"provider",         1, 0, 'P'},
+    {"class",            1, 0, 'C'},
+    {"type",             1, 0, 'T'},
+    {"interval",         1, 0, 'i'},
+    {"timeout",          1, 0, 't'},
+    {"start-delay",      1, 0, 's'},
+    {"param-key",        1, 0, 'k'},
+    {"param-val",        1, 0, 'v'},
+    
+    {"-spacer-",         1, 0, '-'},
+    {0, 0, 0, 0}
 };
 /* *INDENT-ON* */
 
@@ -94,18 +94,18 @@
 static char event_buf_v0[1024];
 
 #define print_result(result) \
-	if (!options.quiet) { \
-		result; \
-	} \
-
-#define report_event(event)	\
-	snprintf(event_buf_v0, sizeof(event_buf_v0), "NEW_EVENT event_type:%s rsc_id:%s action:%s rc:%s op_status:%s", \
-		lrmd_event_type2str(event->type),	\
-		event->rsc_id,	\
-		event->op_type ? event->op_type : "none",	\
-		lrmd_event_rc2str(event->rc),	\
-		services_lrm_status_str(event->op_status));	\
-	crm_info("%s", event_buf_v0);;
+    if (!options.quiet) {    \
+        result;              \
+    }                        \
+    
+#define report_event(event)                                             \
+    snprintf(event_buf_v0, sizeof(event_buf_v0), "NEW_EVENT event_type:%s rsc_id:%s action:%s rc:%s op_status:%s", \
+             lrmd_event_type2str(event->type),                          \
+             event->rsc_id,                                             \
+             event->op_type ? event->op_type : "none",                  \
+             lrmd_event_rc2str(event->rc),                              \
+             services_lrm_status_str(event->op_status));                \
+    crm_info("%s", event_buf_v0);;
 
 static void
 test_shutdown(int nsig)
@@ -270,8 +270,7 @@
             print_result(printf("API_CALL FAILURE - no providers found\n"));
             rc = -1;
         }
-<<<<<<< HEAD
-=======
+
     } else if (safe_str_eq(options.api_call, "list_standards")) {
         lrmd_list_t *list = NULL;
         lrmd_list_t *iter = NULL;
@@ -289,7 +288,7 @@
             print_result(printf("API_CALL FAILURE - no providers found\n"));
             rc = -1;
         }
->>>>>>> 22efc799
+
     } else if (options.api_call) {
         print_result(printf("API-CALL FAILURE unknown action '%s'\n", options.action));
         exit(-1);
@@ -521,10 +520,7 @@
     if (!options.listen &&
         (safe_str_eq(options.api_call, "metadata") ||
          safe_str_eq(options.api_call, "list_agents") ||
-<<<<<<< HEAD
-=======
          safe_str_eq(options.api_call, "list_standards") ||
->>>>>>> 22efc799
          safe_str_eq(options.api_call, "list_ocf_providers"))) {
         options.no_connect = 1;
     }
